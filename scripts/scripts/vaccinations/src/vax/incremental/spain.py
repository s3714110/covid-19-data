--- conflicted
+++ resolved
@@ -35,33 +35,6 @@
     })
 
 
-<<<<<<< HEAD
-def set_date() -> str:
-    return str(datetime.datetime.now(pytz.timezone("Europe/Madrid")).date() - datetime.timedelta(days=1))
-
-
-def add_vaccinated(ds: pd.Series) -> pd.Series:
-    people_vaccinated = ds["total_vaccinations"] - ds["people_fully_vaccinated"]
-    return enrich_data(ds, "people_vaccinated", people_vaccinated)
-
-
-def enrich_location(ds: pd.Series) -> pd.Series:
-    return enrich_data(ds, "location", "Spain")
-
-
-def enrich_vaccine(ds: pd.Series) -> pd.Series:
-    return enrich_data(ds, "vaccine", "Moderna, Oxford/AstraZeneca, Pfizer/BioNTech")
-
-
-def enrich_source(ds: pd.Series, source: str) -> pd.Series:
-    return enrich_data(ds, "source_url", source)
-
-
-def pipeline(ds: pd.Series, source: str) -> pd.Series:
-    return (
-        ds
-        .pipe(add_vaccinated)
-=======
 def _get_source_url():
     dt_str = datetime.now().strftime("%Y%m%d")
     return (
@@ -90,14 +63,13 @@
         raise ValueError("Found unknown vaccines: {}".format(unknown_vaccines))
 
 
-def enrich_location(input: pd.Series) -> pd.Series:
-    return enrich_data(input, "location", "Spain")
+def enrich_location(ds: pd.Series) -> pd.Series:
+    return enrich_data(ds, "location", "Spain")
 
 
-def pipeline(input: pd.Series) -> pd.Series:
+def pipeline(ds: pd.Series) -> pd.Series:
     return (
-        input
->>>>>>> fa03e5e3
+        ds
         .pipe(enrich_location)
     )
 

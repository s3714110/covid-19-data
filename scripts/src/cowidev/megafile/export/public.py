import os
from datetime import date, timedelta

import pandas as pd

from cowidev import PATHS
from cowidev.utils.s3 import S3, obj_to_s3
from cowidev.utils.utils import dict_to_compact_json


DATA_DIR = PATHS.DATA_DIR


def create_dataset(df, macro_variables, logger, filename=None):
    """Export dataset as CSV, XLSX and JSON (complete time series)."""
    if filename is None:
        filename = "owid-covid-data"
    logger.info("Writing to CSV…")
    filename_local = os.path.join(DATA_DIR, f"{filename}.csv")
<<<<<<< HEAD
    df.to_csv(filename, index=False)
=======
    df.to_csv(filename_local, index=False)
>>>>>>> 1b4f0f6d
    S3().upload_to_s3(filename_local, f"s3://covid-19/public/{filename}.csv", public=True)

    logger.info("Writing to XLSX…")
    # filename = os.path.join(DATA_DIR, "owid-covid-data.xlsx")
    # all_covid.to_excel(os.path.join(DATA_DIR, "owid-covid-data.xlsx"), index=False, engine="xlsxwriter")
    # upload_to_s3(filename, "public/owid-covid-data.xlsx", public=True)
    obj_to_s3(df, s3_path=f"s3://covid-19/public/{filename}.xlsx", public=True)

    logger.info("Writing to JSON…")
    data = df_to_dict(
        df,
        macro_variables.keys(),
        valid_json=True,
    )
    obj_to_s3(data, f"s3://covid-19/public/{filename}.json", public=True)


def create_latest(df, logger):
    """Export dataset as CSV, XLSX and JSON (latest data points)."""
    df = df[df.date >= str(date.today() - timedelta(weeks=2))]
    df = df.sort_values("date")

    latest = [df[df.location == loc].ffill().tail(1).round(3) for loc in set(df.location)]
    latest = pd.concat(latest)
    latest = latest.sort_values("location").rename(columns={"date": "last_updated_date"})

    logger.info("Writing latest version…")
    # CSV
    latest.to_csv(os.path.join(DATA_DIR, "latest", "owid-covid-latest.csv"), index=False)
    S3().upload_to_s3(
        os.path.join(DATA_DIR, "latest", "owid-covid-latest.csv"),
        "s3://covid-19/public/latest/owid-covid-latest.csv",
        public=True,
    )
    # XLSX
    obj_to_s3(latest, s3_path="s3://covid-19/public/latest/owid-covid-latest.xlsx", public=True)
    # JSON
    latest.dropna(subset=["iso_code"]).set_index("iso_code").to_json(
        os.path.join(DATA_DIR, "latest", "owid-covid-latest.json"), orient="index"
    )
    S3().upload_to_s3(
        os.path.join(DATA_DIR, "latest", "owid-covid-latest.json"),
        "s3://covid-19/public/latest/owid-covid-latest.json",
        public=True,
    )


def df_to_dict(complete_dataset, static_columns, valid_json=False):
    """
    Writes a JSON version of the complete dataset, with the ISO code at the root.
    NA values are dropped from the output.
    Macro variables are normalized by appearing only once, at the root of each ISO code.
    """
    megajson = {}

    static_columns = ["continent", "location"] + list(static_columns)

    complete_dataset = complete_dataset.dropna(axis="rows", subset=["iso_code"])

    for iso in complete_dataset.iso_code.unique():
        country_df = complete_dataset[complete_dataset.iso_code == iso].drop(columns=["iso_code"])
        static_data = country_df.head(1)[static_columns].to_dict("records")[0]
        megajson[iso] = {k: v for k, v in static_data.items() if pd.notnull(v)}
        megajson[iso]["data"] = [
            {k: v for k, v in r.items() if pd.notnull(v)}
            for r in country_df.drop(columns=static_columns).to_dict("records")
        ]
    if valid_json:
        megajson = dict_to_compact_json(megajson)
    return megajson


def df_to_json(complete_dataset, output_path, static_columns):
    """
    Writes a JSON version of the complete dataset, with the ISO code at the root.
    NA values are dropped from the output.
    Macro variables are normalized by appearing only once, at the root of each ISO code.
    """
    megajson = df_to_dict(complete_dataset, static_columns, valid_json=True)
    with open(output_path, "w") as file:
        file.write(megajson)<|MERGE_RESOLUTION|>--- conflicted
+++ resolved
@@ -17,11 +17,7 @@
         filename = "owid-covid-data"
     logger.info("Writing to CSV…")
     filename_local = os.path.join(DATA_DIR, f"{filename}.csv")
-<<<<<<< HEAD
-    df.to_csv(filename, index=False)
-=======
     df.to_csv(filename_local, index=False)
->>>>>>> 1b4f0f6d
     S3().upload_to_s3(filename_local, f"s3://covid-19/public/{filename}.csv", public=True)
 
     logger.info("Writing to XLSX…")

import datetime
import pytz
import os
import pandas as pd

import click

from cowidev.cmd.commons.utils import OrderedGroup, feedback_log


CASES_DEATHS_URL = "https://raw.githubusercontent.com/owid/covid-19-data/master/public/data/cases_deaths/full_data.csv"
JHU_URL = "https://raw.githubusercontent.com/owid/covid-19-data/master/public/data/jhu/full_data.csv"
VAX_URL = "https://raw.githubusercontent.com/owid/covid-19-data/master/public/data/vaccinations/vaccinations.csv"
TESTING_URL = "https://raw.githubusercontent.com/owid/covid-19-data/master/public/data/testing/covid-testing-all-observations.csv"
HOSP_URL = "https://raw.githubusercontent.com/owid/covid-19-data/master/public/data/hospitalizations/covid-hospitalizations.csv"
FULL_URL_CSV = "https://covid.ourworldindata.org/data/owid-covid-data.csv"
FULL_URL_XLSX = "https://covid.ourworldindata.org/data/owid-covid-data.xlsx"
FULL_URL_JSON = "https://covid.ourworldindata.org/data/owid-covid-data.json"


def check_updated(url, date_col, allowed_days, weekends, local_check=False, url_local=None) -> None:
    if not weekends and datetime.datetime.today().weekday() in [5, 6]:
        print("Today is a weekend, skipping...")
        return
    if url.endswith(".csv"):
        df = pd.read_csv(url)
    elif url.endswith(".xlsx"):
        df = pd.read_excel(url)
<<<<<<< HEAD
    elif url.endswith(".json"):
        df = pd.read_json(url)
=======
>>>>>>> 1b4f0f6d
    max_date = df[date_col].max()
    if max_date < str(datetime.date.today() - datetime.timedelta(days=allowed_days)):
        raise Exception(
            f"Data is not updated (exceeded maximum allowed days of {allowed_days})! Last date is {max_date}. "
            "Please check if something is broken in our pipeline and/or if someone is in charge of today's "
            f"update. URL is '{url}'"
        )
    if local_check:
        url = url_local if url_local else url
        filepath = url.split("https://raw.githubusercontent.com/owid/covid-19-data/master/")[-1]
        statbuf = os.stat(filepath)
        ts_modified = datetime.datetime.fromtimestamp(statbuf.st_mtime, pytz.utc)
        if (diff_sec := (datetime.datetime.now(pytz.utc) - ts_modified).total_seconds()) > (
            max_sec := allowed_days * (60 * 60 * 24)
        ):
            raise Exception(
                f"File was modified more than {allowed_days} days: `{diff_sec} sec > {max_sec} sec `! "
                f"Last modification date is {ts_modified.strftime('%X %x')}. Check if something is broken in our "
                f"pipeline and/or if someone is in charge of today's update. File is '{filepath}'"
            )
    print("Check passed. All good!")


@click.group(name="check", chain=True, cls=OrderedGroup)
@click.pass_context
def click_check(ctx):
    """COVID-19 data pipeline checks."""
    pass


@click.command(name="vax", short_help="Vaccination data.")
@click.pass_context
def click_check_vax(ctx):
    """Generate dataset."""
    feedback_log(
        func=check_updated,
        url=VAX_URL,
        date_col="date",
        allowed_days=1,
        weekends=False,
        server=ctx.obj["server"],
        domain="Check",
        step="vaccinations",
        hide_success=True,
        channel="covid-19",
    )


@click.command(name="casedeath", short_help="Cases/Death data.")
@click.pass_context
def click_check_casedeath(ctx):
    """Upload dataset to DB."""
    feedback_log(
        func=check_updated,
        url=CASES_DEATHS_URL,
        date_col="date",
        allowed_days=5,
        weekends=True,
        server=ctx.obj["server"],
        domain="Check",
        step="casedeath",
        hide_success=True,
        local_check=True,
        channel="covid-19",
    )


@click.command(name="jhu", short_help="JHU data.")
@click.pass_context
def click_check_jhu(ctx):
    """Upload dataset to DB."""
    feedback_log(
        func=check_updated,
        url=JHU_URL,
        date_col="date",
        allowed_days=1,
        weekends=True,
        server=ctx.obj["server"],
        domain="Check",
        step="jhu",
        hide_success=True,
        local_check=True,
        channel="covid-19",
    )


@click.command(name="test", short_help="Testing data.")
@click.pass_context
def click_check_test(ctx):
    """Upload dataset to DB."""
    feedback_log(
        func=check_updated,
        url=TESTING_URL,
        date_col="Date",
        allowed_days=7,
        weekends=False,
        server=ctx.obj["server"],
        domain="Check",
        step="vaccinations",
        hide_success=True,
        channel="covid-19",
    )


@click.command(name="hosp", short_help="Hospital & ICU data.")
@click.pass_context
def click_check_hosp(ctx):
    """Upload dataset to DB."""
    feedback_log(
        func=check_updated,
        url=HOSP_URL,
        date_col="date",
        allowed_days=1,
        weekends=True,
        server=ctx.obj["server"],
        domain="Check",
        step="hospital",
        hide_success=True,
        channel="covid-19",
    )


@click.command(name="megafile", short_help="Complete dataset.")
@click.pass_context
def click_check_megafile(ctx):
    """Upload dataset to DB."""
    # CSV file
    feedback_log(
        func=check_updated,
        url=FULL_URL_CSV,
        date_col="date",
        allowed_days=1,
        weekends=True,
        server=ctx.obj["server"],
        domain="Check",
        step="megafile",
        hide_success=True,
        channel="covid-19",
    )
    # XLSX file
    feedback_log(
        func=check_updated,
        url=FULL_URL_XLSX,
        date_col="date",
        allowed_days=1,
        weekends=True,
        server=ctx.obj["server"],
        domain="Check",
        step="megafile",
        hide_success=True,
        channel="covid-19",
    )

    # JSON file
    feedback_log(
        func=check_updated,
        url=FULL_URL_JSON,
        date_col="date",
        allowed_days=1,
        weekends=True,
        server=ctx.obj["server"],
        domain="Check",
        step="megafile",
        hide_success=True,
        channel="covid-19",
    )


click_check.add_command(click_check_vax)
click_check.add_command(click_check_jhu)
click_check.add_command(click_check_test)
click_check.add_command(click_check_hosp)
click_check.add_command(click_check_casedeath)
click_check.add_command(click_check_megafile)<|MERGE_RESOLUTION|>--- conflicted
+++ resolved
@@ -26,11 +26,6 @@
         df = pd.read_csv(url)
     elif url.endswith(".xlsx"):
         df = pd.read_excel(url)
-<<<<<<< HEAD
-    elif url.endswith(".json"):
-        df = pd.read_json(url)
-=======
->>>>>>> 1b4f0f6d
     max_date = df[date_col].max()
     if max_date < str(datetime.date.today() - datetime.timedelta(days=allowed_days)):
         raise Exception(

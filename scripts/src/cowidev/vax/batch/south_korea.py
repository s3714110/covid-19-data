import pandas as pd

<<<<<<< HEAD
from cowidev.utils.clean import clean_df_columns_multiindex, clean_date_series
from cowidev.utils.web.download import read_xlsx_from_url
from cowidev.vax.utils.base import CountryVaxBase
=======
from cowidev.utils.clean import clean_date_series
from cowidev.vax.utils.files import export_metadata_manufacturer
from cowidev.vax.utils.checks import VACCINES_ONE_DOSE
from cowidev.vax.utils.utils import build_vaccine_timeline
from cowidev.utils import paths
>>>>>>> 63eb7d7d


class SouthKorea(CountryVaxBase):
    def __init__(self):
        self.location = "South Korea"
        self.source_url = "https://ncv.kdca.go.kr/vaccineStatus.es?mid=a11710000000"
        self.source_url_ref = "https://ncv.kdca.go.kr/"
        self.vaccines_mapping = {
            "모더나": "Moderna",
            "아스트라제네카": "Oxford/AstraZeneca",
            "화이자": "Pfizer/BioNTech",
            "얀센": "Johnson&Johnson",
            "노바백스": "Novavax",
        }
        self.rename_cols_lv0 = {"전체": "all", "기타": "others", "일자": "date", **self.vaccines_mapping}
        self.rename_cols_lv1 = {
            "1·2차": "dose_1",
            "1차": "dose_1",
            "2차": "dose_2",
            "3차": "dose_3",
            "일자": "date",
        }

    def read(self):
        dfs = pd.read_html(self.source_url, encoding="utf-8")
        if len(dfs) != 1:
            raise ValueError("More than one table detected!")
        df = dfs[0]
        return df

    def pipe_rename_columns_raw(self, df: pd.DataFrame):
        # Check columns start
        columns_lv = {
            0: list(self.rename_cols_lv0.keys()),
            1: list(self.rename_cols_lv1.keys()),
        }
        self._check_format_multicols(df, columns_lv)
        df = df.rename(columns=self.rename_cols_lv0, level=0)
        df = df.rename(columns=self.rename_cols_lv1, level=1)
        # Check columns end
        columns_lv = {
            0: list(self.rename_cols_lv0.values()),
            1: list(self.rename_cols_lv1.values()),
        }
        self._check_format_multicols(df, columns_lv)
        return df

    def _check_format_multicols(self, df: pd.DataFrame, columns_lv) -> pd.DataFrame:
        columns_lv_wrong = {i: df.columns.levels[i].difference(k) for i, k in columns_lv.items()}
        for lv, diff in columns_lv_wrong.items():
            if any(diff):
                raise ValueError(f"Unknown columns in level {lv}: {diff}")

    def pipe_check_metrics(self, df: pd.DataFrame):
        cols = list(self.vaccines_mapping.values()) + ["others"]
        for dose in ["dose_1", "dose_2", "dose_3"]:
            d = 0
            for col in cols:
                # print(col)
                if (col in VACCINES_ONE_DOSE) & (dose == "dose_2"):
                    d += df.loc[:, (col, "dose_1")]
                else:
                    d += df.loc[:, (col, dose)]
            if not (d == df[("all", dose)]).all():
                raise ValueError("Metric {dose} for 'all' is not equal to the sum over all vaccines.")
        return df

    def pipe_date(self, df: pd.DataFrame) -> pd.DataFrame:
        df.loc[:, ("date", "date")] = clean_date_series(df[("date", "date")], format_input="'%y.%m.%d")
        return df

    def pipe_cumsum(self, df: pd.DataFrame) -> pd.DataFrame:
        cols = [col for col in df.columns if col not in [("date", "date")]]
        df = df.sort_values(("date", "date"))
        df.loc[:, cols] = df[cols].cumsum()
        return df

    def pipeline_base(self, df: pd.DataFrame) -> pd.DataFrame:
        return (
            df.pipe(self.pipe_rename_columns_raw)
            .pipe(self.pipe_check_metrics)
            .pipe(self.pipe_date)
            .pipe(self.pipe_cumsum)
        )

    def pipe_metrics(self, df: pd.DataFrame) -> pd.DataFrame:
        one_dose_cols = [col for col in df.columns.levels[0] if col in VACCINES_ONE_DOSE]
        df = pd.DataFrame(
            {
                "date": df.loc[:, ("date", "date")],
                "people_vaccinated": df.loc[:, ("all", "dose_1")],
                "people_fully_vaccinated": df.loc[:, ("all", "dose_2")],
                "total_boosters": df.loc[:, ("all", "dose_3")],
                "single_doses": df.loc[:, (one_dose_cols, "dose_1")].sum(axis=1),
            }
        )
        return df.assign(
            total_vaccinations=(
                df["people_vaccinated"] + df["people_fully_vaccinated"] + df["total_boosters"] - df["single_doses"]
            )
        )

    def pipe_metadata(self, df: pd.DataFrame) -> pd.DataFrame:
        return df.assign(
            source_url=self.source_url_ref,
            location=self.location,
        )

    def pipe_vaccine(self, df: pd.DataFrame) -> pd.DataFrame:
        vax_timeline = {
            "Oxford/AstraZeneca": "2021-02-26",
            "Pfizer/BioNTech": "2021-02-27",
            "Moderna": "2021-06-18",
            "Johnson&Johnson": "2021-06-10",
            "Novavax": "2022-02-14",
        }
        return build_vaccine_timeline(df, vax_timeline)

    def pipeline(self, df: pd.DataFrame) -> pd.DataFrame:
        return (
            df.pipe(self.pipe_metrics)
            .pipe(self.pipe_metadata)
            .pipe(self.pipe_vaccine)[
                [
                    "location",
                    "date",
                    "vaccine",
                    "source_url",
                    "total_vaccinations",
                    "people_vaccinated",
                    "people_fully_vaccinated",
                    "total_boosters",
                ]
            ]
            .sort_values("date")
            .drop_duplicates()
        )

    def pipe_man_aggregate(self, df: pd.DataFrame) -> pd.DataFrame:
        data = {"date": df[("date", "date")]}
        for col in self.vaccines_mapping.values():
            data[col] = df[col].sum(axis=1)
        return pd.DataFrame(data)

    def pipe_man_melt(self, df: pd.DataFrame) -> pd.DataFrame:
        return df.melt(id_vars="date", var_name="vaccine", value_name="total_vaccinations")

    def pipeline_manufacturer(self, df: pd.DataFrame) -> pd.DataFrame:
        return (
            df.pipe(self.pipe_man_aggregate)
            .pipe(self.pipe_man_melt)
            .assign(location=self.location)
            .sort_values(["date", "vaccine"])
            .drop_duplicates()
            .reset_index(drop=True)
        )

    def export(self):
<<<<<<< HEAD
        df_base = self.read()
        # Main data
        df = df_base.pipe(self.pipeline)
        # Vaccination by manufacturer
        df_man = df_base.pipe(self.pipeline_manufacturer)
        # Export
        self.export_datafile(
            df,
            df_manufacturer=df_man,
            meta_manufacturer={
                "source_name": "Korea Centers for Disease Control and Prevention",
                "source_url": self.source_url_ref,
            },
=======
        df_base = self.read().pipe(self.pipeline_base)
        # Main data
        df_base.pipe(self.pipeline).to_csv(paths.out_vax(self.location), index=False)
        # Vaccination by manufacturer
        df_man = df_base.pipe(self.pipeline_manufacturer)
        df_man.to_csv(paths.out_vax(self.location, manufacturer=True), index=False)
        export_metadata_manufacturer(
            df_man,
            "Korea Centers for Disease Control and Prevention",
            self.source_url_ref,
>>>>>>> 63eb7d7d
        )


def main():
    SouthKorea().export()<|MERGE_RESOLUTION|>--- conflicted
+++ resolved
@@ -1,16 +1,11 @@
 import pandas as pd
 
-<<<<<<< HEAD
-from cowidev.utils.clean import clean_df_columns_multiindex, clean_date_series
-from cowidev.utils.web.download import read_xlsx_from_url
-from cowidev.vax.utils.base import CountryVaxBase
-=======
 from cowidev.utils.clean import clean_date_series
+from cowidev.utils import paths
 from cowidev.vax.utils.files import export_metadata_manufacturer
 from cowidev.vax.utils.checks import VACCINES_ONE_DOSE
 from cowidev.vax.utils.utils import build_vaccine_timeline
-from cowidev.utils import paths
->>>>>>> 63eb7d7d
+from cowidev.vax.utils.base import CountryVaxBase
 
 
 class SouthKorea(CountryVaxBase):
@@ -169,8 +164,7 @@
         )
 
     def export(self):
-<<<<<<< HEAD
-        df_base = self.read()
+        df_base = self.read().pipe(self.pipeline_base)
         # Main data
         df = df_base.pipe(self.pipeline)
         # Vaccination by manufacturer
@@ -183,18 +177,6 @@
                 "source_name": "Korea Centers for Disease Control and Prevention",
                 "source_url": self.source_url_ref,
             },
-=======
-        df_base = self.read().pipe(self.pipeline_base)
-        # Main data
-        df_base.pipe(self.pipeline).to_csv(paths.out_vax(self.location), index=False)
-        # Vaccination by manufacturer
-        df_man = df_base.pipe(self.pipeline_manufacturer)
-        df_man.to_csv(paths.out_vax(self.location, manufacturer=True), index=False)
-        export_metadata_manufacturer(
-            df_man,
-            "Korea Centers for Disease Control and Prevention",
-            self.source_url_ref,
->>>>>>> 63eb7d7d
         )
 
 

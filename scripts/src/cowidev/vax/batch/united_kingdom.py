import locale

import pandas as pd
from uk_covid19 import Cov19API

from cowidev.vax.utils.utils import make_monotonic
from cowidev.vax.utils.base import CountryVaxBase


class UnitedKingdom(CountryVaxBase):
    location = "United Kingdom"
    source_url = "https://coronavirus.data.gov.uk/details/vaccinations"

    def read(self):
        dfs = [
            self._read_metrics("areaType=overview"),
            self._read_metrics("areaType=nation"),
        ]
        df = pd.concat(dfs).reset_index(drop=True)
        return df

    def _read_metrics(self, filters):
        metrics = {
            "date": "date",
            "location": "areaName",
            "areaCode": "areaCode",
            "people_vaccinated": "cumPeopleVaccinatedFirstDoseByPublishDate",
            "people_fully_vaccinated": "cumPeopleVaccinatedSecondDoseByPublishDate",
            "total_vaccinations": "cumVaccinesGivenByPublishDate",
            "total_boosters": "cumPeopleVaccinatedThirdInjectionByPublishDate",
            "vaccinations_age": "vaccinationsAgeDemographics",
        }
        api = Cov19API(
            filters=[filters],
            structure=metrics,
        )
        df = api.get_dataframe()
        return df

    def pipe_source_url(self, df: pd.DataFrame) -> pd.DataFrame:
        return df.assign(source_url=self.source_url)

    def pipe_vaccine(self, df: pd.DataFrame) -> pd.DataFrame:
        def _enrich_vaccine(date: str) -> str:
            if date < "2021-01-04":
                return "Pfizer/BioNTech"
            elif "2021-04-07" > date >= "2021-01-04":
                return "Oxford/AstraZeneca, Pfizer/BioNTech"
            elif date >= "2021-04-07":
                # https://www.reuters.com/article/us-health-coronavirus-britain-moderna-idUSKBN2BU0KG
                return "Moderna, Oxford/AstraZeneca, Pfizer/BioNTech"

        return df.assign(vaccine=df.date.apply(_enrich_vaccine))

    def pipe_select_output_cols(self, df: pd.DataFrame) -> pd.DataFrame:
        return df[
            [
                "location",
                "date",
                "vaccine",
                "source_url",
                "total_vaccinations",
                "people_vaccinated",
                "people_fully_vaccinated",
                "total_boosters",
            ]
        ]

    def pipeline(self, df: pd.DataFrame) -> pd.DataFrame:
        return (
            df.pipe(self.pipe_source_url)
            .pipe(self.pipe_vaccine)
            .pipe(self.pipe_select_output_cols)
            .sort_values(by=["location", "date"])
            .dropna(subset=["total_vaccinations"])
        )

    def _filter_location(self, df: pd.DataFrame, location: str) -> pd.DataFrame:
        return df[df.location == location].assign(location=location)

<<<<<<< HEAD
    def export(self):
        df_base = self.read().pipe(self.pipeline)
        for location in set(df_base.location):
            df = df_base.pipe(self._filter_location, location).pipe(make_monotonic)
            self.export_datafile(df, filename=location)
=======
    def to_csv(self):
        df = self.read().pipe(self.pipeline)
        for location in set(df.location):
            df.pipe(self._filter_location, location).pipe(make_monotonic, max_removed_rows=20).to_csv(
                paths.out_vax(location), index=False
            )
>>>>>>> e711acdd


def main():
    locale.setlocale(locale.LC_ALL, "en_GB")
    UnitedKingdom().export()<|MERGE_RESOLUTION|>--- conflicted
+++ resolved
@@ -78,20 +78,11 @@
     def _filter_location(self, df: pd.DataFrame, location: str) -> pd.DataFrame:
         return df[df.location == location].assign(location=location)
 
-<<<<<<< HEAD
     def export(self):
         df_base = self.read().pipe(self.pipeline)
         for location in set(df_base.location):
-            df = df_base.pipe(self._filter_location, location).pipe(make_monotonic)
+            df = df_base.pipe(self._filter_location, location).pipe(make_monotonic, max_removed_rows=20)
             self.export_datafile(df, filename=location)
-=======
-    def to_csv(self):
-        df = self.read().pipe(self.pipeline)
-        for location in set(df.location):
-            df.pipe(self._filter_location, location).pipe(make_monotonic, max_removed_rows=20).to_csv(
-                paths.out_vax(location), index=False
-            )
->>>>>>> e711acdd
 
 
 def main():
